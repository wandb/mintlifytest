--- conflicted
+++ resolved
@@ -1803,8 +1803,6 @@
           }
         ]
       }
-<<<<<<< HEAD
-=======
     },
     "/image/create": {
       "post": {
@@ -1851,7 +1849,6 @@
           }
         ]
       }
->>>>>>> a0e9581a
     }
   },
   "components": {
@@ -2241,8 +2238,6 @@
             ],
             "title": "Wb Run Step"
           },
-<<<<<<< HEAD
-=======
           "wb_run_step_end": {
             "anyOf": [
               {
@@ -2254,7 +2249,6 @@
             ],
             "title": "Wb Run Step End"
           },
->>>>>>> a0e9581a
           "deleted_at": {
             "anyOf": [
               {
@@ -3770,8 +3764,6 @@
           },
           "summary": {
             "$ref": "#/components/schemas/SummaryInsertMap"
-<<<<<<< HEAD
-=======
           },
           "wb_run_step_end": {
             "anyOf": [
@@ -3783,7 +3775,6 @@
               }
             ],
             "title": "Wb Run Step End"
->>>>>>> a0e9581a
           }
         },
         "type": "object",
@@ -4940,8 +4931,6 @@
         "type": "object",
         "title": "HTTPValidationError"
       },
-<<<<<<< HEAD
-=======
       "ImageGenerationCreateReq": {
         "properties": {
           "project_id": {
@@ -5037,7 +5026,6 @@
         ],
         "title": "ImageGenerationRequestInputs"
       },
->>>>>>> a0e9581a
       "InOperation": {
         "properties": {
           "$in": {
@@ -5744,8 +5732,6 @@
               ]
             ]
           },
-<<<<<<< HEAD
-=======
           "exclude_base_object_classes": {
             "anyOf": [
               {
@@ -5769,7 +5755,6 @@
               ]
             ]
           },
->>>>>>> a0e9581a
           "leaf_object_classes": {
             "anyOf": [
               {
